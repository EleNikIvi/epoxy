package com.airbnb.epoxy;

import android.content.Context;
import android.support.annotation.Nullable;
import android.view.View;

import java.util.List;

@ModelView(defaultLayout = 1)
public class TestStringOverloadsView extends View {

  public TestStringOverloadsView(Context context) {
    super(context);
  }

  @ModelProp(options = ModelProp.Option.GenerateStringOverloads)
  public void setTitle(CharSequence title) {

  }

<<<<<<< HEAD
  @ModelProp
  public void setTitle(@Nullable List<CharSequence> title) {
    // testing that a nullable overload works correctly
=======
  // test setting options via the value param shortcut
  @ModelProp(ModelProp.Option.GenerateStringOverloads)
  public void setTitleViaValueShortcut(CharSequence title) {

>>>>>>> 6533ee9d
  }
}<|MERGE_RESOLUTION|>--- conflicted
+++ resolved
@@ -18,15 +18,14 @@
 
   }
 
-<<<<<<< HEAD
   @ModelProp
   public void setTitle(@Nullable List<CharSequence> title) {
     // testing that a nullable overload works correctly
-=======
-  // test setting options via the value param shortcut
+    // test setting options via the value param shortcut
+  }
+  
   @ModelProp(ModelProp.Option.GenerateStringOverloads)
   public void setTitleViaValueShortcut(CharSequence title) {
 
->>>>>>> 6533ee9d
   }
 }